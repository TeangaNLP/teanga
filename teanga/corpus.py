from .document import Document
from .service import Service
from .utils import teanga_id_for_doc
from .layer_desc import LayerDesc, _layer_desc_from_kwargs, _from_layer_desc
from .groups import GroupedCorpus
from .transforms import TransformedCorpus
from .stream import CorpusStream, CorpusWriter

try:
    import teanga_pyo3.teanga as teangadb
    TEANGA_DB = True
except ImportError:
    TEANGA_DB = False
import shutil
import os
import json
import yaml
import gzip
import tempfile
from io import StringIO
from itertools import chain
from typing import Iterator, Union, Callable, Iterable, Tuple, List, Optional
from collections import Counter, defaultdict
from urllib.request import urlopen
import re

class Corpus:
    """Corpus class for storing and processing text data.

    Examples:
        >>> corpus = Corpus()
        >>> corpus.add_layer_meta("text")
        >>> doc = corpus.add_doc("This is a document.")
    """
    def __init__(self, db=None, new=False, db_corpus=None):
        if db_corpus:
            self.corpus = db_corpus
            self.meta = self.corpus.meta
        elif db:
            if not TEANGA_DB:
                teanga_db_fail()
            if new and os.path.exists(db):
                shutil.rmtree(db)
            self.corpus = teangadb.Corpus(db)
            self.meta = self.corpus.meta
        else:
            self.corpus = None
            self.meta = {}
            self._docs = {}


    def add_meta_from_service(self, service : Service):
        """Add the meta data of a service to the corpus. This is normally
        required to call apply to a service

        Args:
            service: The service to add.

        Examples:
            >>> corpus = Corpus()
            >>> class ExampleService:
            ...     def requires(self):
            ...         return {"text": {"type": "characters"}}
            ...     def produces(self):
            ...         return {"first_char": {"type": "characters"}}
            >>> corpus.add_meta_from_service(ExampleService())

        Returns:
            A number representing the arithmetic sum of `a` and `b`.
        """
        for name, layer in chain(service.requires().items(),
                                 service.produces().items()):
            if "type" not in layer:
                raise Exception("Layer type not specified." + str(layer))
            desc = _layer_desc_from_kwargs(layer)
            if name in self.meta and self.meta[name] != desc:
                raise Exception("Layer with name " + name +
                                " already exists with different meta.")
            elif name not in self.meta:
                self.add_layer_meta(name, **layer)


    def add_layer_meta(self, name:str=None,
                       layer_type:str="characters", base:str=None,
                       data=None, link_types:list[str]=None,
                       target:str=None, default=None,
                       meta:dict={}):
        """Add a layer to the corpus.

        Args:
            name: str
                Name of the layer.
            layer_type: str
                The type of the layer, can be "characters", "span", "seq",
                "element" or "div".
            base: str
                The name of the layer on which the new layer is based.
            data: list
                The data of the layer, this can be the value "string", "link" or
                a list of strings, for an enumeration of values
            link_types: list
                The types of the links, if the data is links.
            target: str
                The name of the target layer, if the data is links.
            default:
                A default value if none is given
            meta: dict
                Metadata properties of the layer.
        """
        if self.corpus:
            self.corpus.add_layer_meta(
                    name, layer_type, {}, base, data, link_types, target, default)
            return
        if name is None:
            raise Exception("Name of the layer is not specified.")
        if name in self.meta:
            raise Exception("Layer with name " + name + " already exists.")
        if layer_type not in ["characters", "span", "seq", "div", "element"]:
            raise Exception("Type of the layer is not valid.")
        if layer_type == "characters" and base is not None and base != "":
            raise Exception("Layer of type characters cannot be based on" +
            " another layer.")
        if layer_type == "characters":
            self.meta[name] = LayerDesc("characters")
            return
        if base is None:
            raise Exception("Layer of type " + layer_type + " must be based on " +
            "another layer.")
        self.meta[name] = LayerDesc(layer_type, base, data, link_types,
                                    target, default, meta)

    def add_doc(self, *args, **kwargs) -> Document:
        """Add a document to the corpus.

        Args:

            If the corpus has only a single layer, the document can be added as a
            string. If the corpus has multiple layers, the document must be added
            by specifying the names of the layers and the data for each layer as
            keyword arguments.

        Examples:
            >>> corpus = text_corpus()
            >>> doc = corpus.add_doc("This is a document.")

            >>> corpus = parallel_corpus(["en", "nl"])
            >>> doc = corpus.add_doc(en="This is a document.", nl="Dit is een document.")
        """
        if len(args) == 1 and isinstance(args[0], Document):
            doc = args[0]
            if self.corpus:
                self.corpus.add_doc({layer_id: doc[layer_id].raw
                                     for layer_id in doc.layers})
            else:
                self._docs[doc.id] = doc
            return doc
        char_layers = [name for (name, layer) in self.meta.items()
                       if layer.layer_type == "characters"]
        if len(char_layers) == 0:
            raise Exception("No character layer found. " +
            "Please add at least one character layer.")
        elif len(char_layers) == 1:
            if len(args) == 1:
                doc_id = teanga_id_for_doc(self.doc_ids,
                        **{char_layers[0]: args[0]})
                doc = Document(self.meta, id=doc_id, **{char_layers[0]: args[0]})
                if self.corpus:
                    self.corpus.add_doc({ char_layers[0]: args[0] })
                    doc.corpus = self.corpus
                else:
                    self._docs[doc_id] = doc
                return doc
            elif len(kwargs) == 1 and list(kwargs.keys())[0] == char_layers[0]:
                doc_id = teanga_id_for_doc(self.doc_ids,
                                           **kwargs)
                doc = Document(self.meta, id=doc_id, **kwargs)
                if self.corpus:
                    self.corpus.add_doc(**kwargs)
                    doc.corpus = self.corpus
                else:
                    self._docs[doc_id] = doc
                return doc
            else:
                raise Exception("Invalid arguments, please specify the text " +
                                "or use correct layer names.")
        else:
            if len(kwargs.keys()) == 0:
                raise Exception("More than one character layer found " +
                                f"{' '.join(char_layers)} " +
                                "Please specify the layer names to add")
            if set(kwargs.keys()).issubset(set(char_layers)):
                doc_id = teanga_id_for_doc(self.doc_ids,
                                           **kwargs)
                doc = Document(self.meta, id=doc_id, **kwargs)
                if self.corpus:
                    self.corpus.add_doc(kwargs)
                    doc.corpus = self.corpus
                else:
                    self._docs[doc_id] = doc
                return doc
            else:
                raise Exception("Invalid arguments, please specify the text " +
                                "or use correct layer names.")

    @property
    def doc_ids(self) -> Iterable[str]:
        """Return the document ids of the corpus.

        Examples:
            >>> corpus = text_corpus()
            >>> doc = corpus.add_doc("This is a document.")
            >>> list(corpus.doc_ids)
            ['Kjco']

        """
        if self.corpus:
            return self.corpus.order
        else:
            return self._docs.keys()

    @property
    def docs(self) -> Iterator[Document]:
        """Get all the documents in the corpus

        Examples:
            >>> corpus = text_corpus()
            >>> doc = corpus.add_doc("This is a document.")
            >>> list(corpus.docs)
            [Document('Kjco', {'text': CharacterLayer('This is a document.')})]
        """
        if self.corpus:
            for doc_id in self.corpus.order:
                yield Document(self.meta, id=doc_id, corpus=self.corpus,
                                        **self.corpus.get_doc_by_id(doc_id))
        else:
            for doc in self._docs.items():
                yield doc[1]

    def doc_by_id(self, doc_id:str) -> Document:
        """
        Get a document by its id.

        Args:
            doc_id: str
                The id of the document.

        Examples:
            >>> corpus = text_corpus()
            >>> doc = corpus.add_doc("This is a document.")
            >>> corpus.doc_by_id("Kjco")
            Document('Kjco', {'text': CharacterLayer('This is a document.')})

            >>> if TEANGA_DB:
            ...   corpus = Corpus("tmp",new=True)
            ...   corpus.add_layer_meta("text")
            ...   doc = corpus.add_doc("This is a document.")
        """
        if self.corpus:
            return Document(self.meta, id=doc_id, corpus=self.corpus,
                            **self.corpus.get_doc_by_id(doc_id))
        else:
            if doc_id in self._docs:
                return self._docs[doc_id]
            else:
                raise Exception("Document with id " + doc_id + " not found.")

    def __getitem__(self, key:str) -> Document:
        """Get a document by its id.

        Args:
            key: Union[str, int, slice]
                The id of the document. Strings use document identifiers, while integers use the order of the documents in the corpus.

        Examples:
            >>> corpus = text_corpus()
            >>> doc = corpus.add_doc("This is a document.")
            >>> corpus["Kjco"]
            Document('Kjco', {'text': CharacterLayer('This is a document.')})
            >>> corpus[0]
            Document('Kjco', {'text': CharacterLayer('This is a document.')})
            >>> corpus[:1]
            [Document('Kjco', {'text': CharacterLayer('This is a document.')})]
        """
        if isinstance(key, int):
            if self.corpus:
                return self.doc_by_id[self.corpus.order[key]]
            else:
                return self.doc_by_id(list(self.doc_ids)[key])
        elif isinstance(key, slice):
            if self.corpus:
                return [self.doc_by_id(doc_id) for doc_id in self.corpus.order[key]]
            else:
                return [self.doc_by_id(doc_id) for doc_id in list(self.doc_ids)[key]]
        elif isinstance(key, str):
            return self.doc_by_id(key)
        else:
            raise Exception("Invalid key type.")

    @property
    def meta(self) -> dict[str, LayerDesc]:
        """Return the meta data of the corpus.

        Examples:
            >>> corpus = Corpus()
            >>> corpus.add_layer_meta("text")
            >>> corpus.meta
            {'text': LayerDesc(layer_type='characters', base=None, data=None, link_types=None, target=None, default=None, meta={})}
        """
        if self.corpus:
            return {
                    key: LayerDesc(layer_type=layer.layer_type, base=layer.base,
                                  data=layer.data, link_types=layer.link_types,
                                  target=layer.target, default=layer.default,
                                  meta=layer.meta)
                    for key, layer in self.corpus.meta.items() }
        else:
            return self._meta

    @meta.setter
    def meta(self, meta: dict[str, LayerDesc]):
        if self.corpus:
            self.corpus.meta = meta
        else:
            self._meta = meta

    def view(self, *args):
        """Create a view on the corpus.

        Parameters:
        -----------
            args: str
                The names of the layers to view.

        Examples:
        ---------

        >>> corpus = Corpus()
        >>> corpus.add_layer_meta("text")
        >>> corpus.add_layer_meta("words", layer_type="span", base="text")
        >>> corpus.add_layer_meta("sentences", layer_type="div", base="words")
        >>> doc = corpus.add_doc("This is a sentence. This is another sentence.")
        >>> doc.words = [(0, 4), (5, 7), (8, 9), (10, 18), (20, 24), (25, 27),
        ...               (28, 35), (36, 44)]
        >>> doc.sentences = [0, 4]
        >>> doc.view("words", "sentences")
        [['This', 'is', 'a', 'sentence'], ['This', 'is', 'another', 'sentence']]
        """
        for doc_id, doc in self.docs:
            yield doc.view(*args)

    def text_freq(self, layer:str,
                  condition : Union[str,
            Callable[[str], bool], list] = None) -> dict[str, int]:
        """Get the frequence of a text string in the corpus.

        Args:
            layer
                The layer to get the frequency of (e.g. "text")
            condition
                A filter to match to. If a single string is given, the frequency
                of this single word is returned. If a list of strings is given, the
                frequency of each string is returned. If a function is given, all
                strings are returned for which the function returns True.

        Returns:
            A dictionary with the frequency of each string.

        Examples:
            >>> corpus = text_corpus()
            >>> doc = corpus.add_doc("This is a document.")
            >>> doc.tokens = [(0, 4), (5, 7), (8, 9), (10, 18)]
            >>> corpus.text_freq("tokens")
            Counter({'This': 1, 'is': 1, 'a': 1, 'document': 1})
            >>> corpus.text_freq("tokens", lambda x: "i" in x)
            Counter({'This': 1, 'is': 1})
        """
        if condition is None:
            return Counter(word
                for doc in self.docs
                for word in doc[layer].text)
        elif isinstance(condition, str):
            return Counter(word
                for doc in self.docs
                           for word in doc[layer].text
                           if word == condition)
        elif callable(condition):
            return Counter(word
                for doc in self.docs
                for word in doc[layer].text
                           if condition(word))
        else:
            return Counter(word
                for doc in self.docs
                for word in doc[layer].text
                           if word in condition)

    def val_freq(self, layer:str,
                 condition = None) -> Counter:
        """Get the frequency of a value in a layer.

        Args:
            layer
                The layer to get the frequency of (e.g. "pos")
            condition
                The value to get the frequency of. If a single value is given, the
                frequency of this single value is returned. If a list of values is
                given, the frequency of each value is returned. If a function is
                given, all values are returned for which the function returns True.

        Returns:
            A dictionary with the frequency of each value.

        Examples:
            >>> corpus = Corpus()
            >>> corpus.add_layer_meta("text")
            >>> corpus.add_layer_meta("words", layer_type="span", base="text")
            >>> corpus.add_layer_meta("pos", layer_type="seq", base="words",
            ...                        data=["NOUN", "VERB", "ADJ"])
            >>> doc = corpus.add_doc("Colorless green ideas sleep furiously.")
            >>> doc.words = [(0, 9), (10, 15), (16, 21), (22, 28), (29, 37)]
            >>> doc.pos = ["ADJ", "ADJ", "NOUN", "VERB", "ADV"]
            >>> corpus.val_freq("pos")
            Counter({'ADJ': 2, 'NOUN': 1, 'VERB': 1, 'ADV': 1})
            >>> corpus.val_freq("pos", ["NOUN", "VERB"])
            Counter({'NOUN': 1, 'VERB': 1})
            >>> corpus.val_freq("pos", lambda x: x[0] == "A")
            Counter({'ADJ': 2, 'ADV': 1})
        """
        if condition is None:
            return Counter(val
                for doc in self.docs
                for val in doc[layer].data)
        elif isinstance(condition, str):
            return Counter(val
                for doc in self.docs
                for val in doc[layer].data
                           if val == condition)
        elif callable(condition):
            return Counter(val
                for doc in self.docs
                for val in doc[layer].data
                           if condition(val))
        else:
            return Counter(val
                for doc in self.docs
                for val in doc[layer].data
                           if val in condition)

    def by_doc(self) -> GroupedCorpus:
        """Group the corpus by document to enable analysis such as frequency
        analysis on a per document basis.
        """
        return GroupedCorpus(self,
                             {doc_id: [doc_id] for doc_id in self.doc_ids})


    def by(self, layer:str) -> GroupedCorpus:
        """Group the corpus according to which documents have specific values
        of a layer. Mostly used for metadata layers (e.g., "author", "genre")
        """
        grouping = defaultdict(list)
        for doc in self.docs:
            if layer in doc:
                for value in doc[layer].data:
                    grouping[value].append(doc.id)
        return GroupedCorpus(self, grouping)

    def search(self, query=None, **kwargs) -> Iterator[str]:
        """Search for documents in the corpus.

        Args:
            kwargs, query:
                The search criteria. The keys are the layer names and the values
                can be either a string, a list of strings or a dictionary with values
                describing the search criteria.

                If the value is a string the search is interpreted as an exact
                match. If the layer has no data this is applied to the text
                otherwise it is applied to the data.

                If the value is a list of strings, the search is interpreted as a
                search for any of the strings in the list.

                For dictionaries, the following keys are supported:
                `$text`: The value on the base character layer equal this value.
                `$text_ne`: The value on the base character layer must not equal this value.
                `$eq`: The value must be equal to this value.
                `$ne`: The value must not be equal to this value.
                `$gt`: The value must be greater than this value.
                `$lt`: The value must be less than this value.
                `$gte`: The value must be greater than or equal to this value.
                `$lte`: The value must be less than or equal to this value.
                `$in`: The value must be in this list.
                `$nin`: The value must not be in this list.
                `$text_in`: The value on the base character layer must be in this list.
                `$text_nin`: The value on the base character layer must not be in this list.
                `$regex`: The value must match this regular expression.
                `$text_regex`: The value on the base character layer must match
                    this regular expression.
                `$and`: All the conditions in this list must be true.
                `$or`: At least one of the conditions in this list must be true.
                `$not`: The condition in this list must not be true.
                `$exists`: A particular layer must exist.

        Returns:
            An iterator over the document ids that match the search criteria.

        Examples:
            >>> corpus = Corpus()
            >>> corpus.add_layer_meta("text")
            >>> corpus.add_layer_meta("words", layer_type="span", base="text")
            >>> corpus.add_layer_meta("pos", layer_type="seq", base="words",
            ...                        data=["NOUN", "VERB", "ADJ"])
            >>> corpus.add_layer_meta("lemma", layer_type="seq", base="words",
            ...                        data="string")
            >>> doc = corpus.add_doc("Colorless green ideas sleep furiously.")
            >>> doc.words = [(0, 9), (10, 15), (16, 21), (22, 27), (28, 37)]
            >>> doc.pos = ["ADJ", "ADJ", "NOUN", "VERB", "ADV"]
            >>> doc.lemma = ["colorless", "green", "idea", "sleep", "furiously"]
            >>> list(corpus.search(pos="NOUN"))
            ['9wpe']
            >>> list(corpus.search(pos=["NOUN", "VERB"]))
            ['9wpe']
            >>> list(corpus.search(pos={"$in": ["NOUN", "VERB"]}))
            ['9wpe']
            >>> list(corpus.search(pos={"$regex": "N.*"}))
            ['9wpe']
            >>> list(corpus.search(pos="VERB", lemma="sleep"))
            ['9wpe']
            >>> list(corpus.search(pos="VERB", words="idea"))
            []
            >>> list(corpus.search(pos="VERB", words="ideas"))
            ['9wpe']
            >>> list(corpus.search({"pos": "VERB", "lemma": "sleep"}))
            ['9wpe']
            >>> list(corpus.search({"$and": {"pos": "VERB", "lemma": "sleep"}}))
            ['9wpe']
        """
        if kwargs and query:
            raise Exception("Cannot specify both query and kwargs.")
        if self.corpus:
            if kwargs:
                query = self.normalise_query(kwargs)
            else:
                query = self.normalise_query(query)
            for result in self.corpus.search(query):
                yield result
        else:
            if kwargs:
                for doc in self.docs:
                    if all(next(doc[layer].matches(value), None)
                           for layer, value in kwargs.items()):
                        yield doc.id
            else:
                for doc in self.docs:
                    for key, value in query.items():
                        if not self._doc_matches(doc, key, value):
                            break
                    else:
                        yield doc.id

    def normalise_query(self, query):
        """Normalise a query by replacing all field values with either `$eq` or
        `$text`
        """
        q2 = {}
        for key, value in query.items():
            if isinstance(value, list):
                if all(isinstance(v, str) for v in value):
                    if key in self.meta and self.meta[key].data is None:
                        q2[key] = {"$text_in": value}
                    else:
                        q2[key] = {"$in": value}
            elif isinstance(value, dict):
                q2[key] = value
            elif key in self.meta and self.meta[key].data is None:
                q2[key] = {"$text": value}
            else:
                q2[key] = {"$eq": value}
        return q2


    def _doc_matches(self, doc, key, value):
        """
        """
        if key == "$exists":
            return value in doc.layers
        elif key == "$and":
            return all(self._doc_matches(doc, k, v) for k, v in value.items())
        elif key == "$or":
            return any(self._doc_matches(doc, k, v) for k, v in value.items())
        elif key == "$not":
            if isinstance(value, dict):
                return all(self._doc_matches(doc, k, v) for k, v in value.items())
            else:
                raise Exception("Invalid $not query.")
        elif key in self.meta:
            return doc[key].matches(value)
        else:
            raise Exception("Invalid key: " + key)

    def to_yaml(self, path_or_buf : str):
        """Write the corpus to a yaml file.

        Args:
            path_or_buf: str
                The path to the yaml file or a buffer.

        """
        if self.corpus:
            teangadb.write_corpus_to_yaml_file(path_or_buf, self.corpus)
        else:
            if isinstance(path_or_buf, str):
                with open(path_or_buf, "w") as f:
                    self._to_pretty_yaml(f)
            else:
                self._to_pretty_yaml(path_or_buf)

    def to_yaml_str(self) -> str:
        """
        Write the corpus to a yaml string.

        Examples:
            >>> corpus = Corpus()
            >>> corpus.add_layer_meta("text")
            >>> doc = corpus.add_doc("This is a document.")
            >>> corpus.to_yaml_str()
            '_meta:\\n    text:\\n        type: characters\\n\
Kjco:\\n    text: This is a document.\\n'
        """
        if self.corpus:
            return teangadb.write_corpus_to_yaml_string(self.corpus)
        else:
            s = StringIO()
            self._to_pretty_yaml(s)
            return s.getvalue()

    def _to_pretty_yaml(self, writer):
        """
        """
        writer.write("_meta:\n")
        for name in sorted(self.meta.keys()):
            meta = self.meta[name]
            writer.write("    " + name + ":\n")
            writer.write("        type: " + meta.layer_type + "\n")
            if meta.base:
                writer.write("        base: " + _yaml_str(meta.base))
            if meta.data:
                writer.write("        data: " +
                             self._dump_yaml_json(meta.data))
            if meta.link_types:
                writer.write("        link_types: " +
                             self._dump_yaml_json(meta.link_types))
            if meta.target:
                writer.write("        target: " +
                             self._dump_yaml_json(meta.target))
            if meta.default:
                writer.write("        default: " +
                             self._dump_yaml_json(meta.default))
        for id, doc in self._docs.items():
            if re.match(r"^[0-9]+$", id):
                writer.write("\"" + id + "\":\n")
            else:
                writer.write(id + ":\n")
            for layer_id in sorted(doc.layers):
                writer.write("    ")
                if isinstance(doc[layer_id].raw, str):
                    writer.write(layer_id)
                    writer.write(": ")
                    writer.write(_yaml_str(doc[layer_id].raw))
                else:
                    writer.write(layer_id + ": ")
                    writer.write(json.dumps(doc[layer_id].raw) + "\n")
            for key, value in doc.metadata.items():
                writer.write("    _" + key + ": " + _yaml_str(value))

    def _dump_yaml_json(self, obj):
        """
        """
        if obj is None:
            return "null"
        elif isinstance(obj, str):
            return _yaml_str(obj)
        else:
            return json.dumps(obj) + "\n"

    def to_json(self, path_or_buf):
        """Write the corpus to a JSON file.

        Args:
            path_or_buf: str
                The path to the json file or a buffer.

        """
        if self.corpus:
            teangadb.write_corpus_to_json_file(path_or_buf, self.corpus)
        else:
            if isinstance(path_or_buf, str):
                with open(path_or_buf, "w") as f:
                    self._to_json(f)
            else:
                self._to_json(path_or_buf)

    def to_json_str(self) -> str:
        """
        Write the corpus to a JSON string.

        Examples:
            >>> corpus = Corpus()
            >>> corpus.add_layer_meta("text")
            >>> doc = corpus.add_doc("This is a document.")
            >>> corpus.to_json_str()
            '{"_meta": {"text": {"type": "characters"}}, "_order": ["Kjco"], "Kjco": {"text": "This is a document."}}'
         """
        if self.corpus:
            return teangadb.write_corpus_to_json_string(self.corpus)
        else:
            s = StringIO()
            self._to_json(s)
            return s.getvalue()

    def _to_json(self, writer):
        dct = {}
        dct["_meta"] = {name: _from_layer_desc(data)
                        for name, data in self.meta.items()
                        if not name.startswith("_")}
        dct["_order"] = list(self.doc_ids)
        for doc_id, doc in self._docs.items():
            dct[doc_id] = {layer_id: doc[layer_id].raw
                           for layer_id in doc.layers}
            dct[doc_id].update({"_" + key: value
                                for key, value in doc.metadata.items()})
        json.dump(dct, writer)

    def to_tcf(self, path:str):
        """Write the corpus to a TCF file.

        Args:
            path: str
                The path to the TCF file.
        """
        if self.corpus:
            teangadb.write_corpus_to_tcf(self.corpus, path)
        else:
            if not TEANGA_DB:
                teanga_db_fail()
            tmpfile = tempfile.mkstemp()[1]
            self.to_json(tmpfile)
            tmppath = tempfile.mkdtemp()
            corpus = teangadb.read_corpus_from_json_file(tmpfile, tmppath)
            teangadb.write_corpus_to_tcf(corpus, path)

    def apply(self, service : Service):
        """Apply a service to each document in the corpus.

        Args:
            service: The service to apply.

        Examples:
            >>> corpus = Corpus()
            >>> corpus.add_layer_meta("text")
            >>> corpus.add_layer_meta("first_char")
            >>> doc = corpus.add_doc(text="This is a document.")
            >>> from teanga.service import Service
            >>> class FirstCharService(Service):
            ...     def requires(self):
            ...         return {"text": { "type": "characters"}}
            ...     def produces(self):
            ...         return {"first_char": {"type": "characters"}}
            ...     def execute(self, input):
            ...         input["first_char"] = input["text"][0]
            ...         return input
            >>> corpus.apply(FirstCharService())
        """
        self.add_meta_from_service(service)
        for doc in self.docs:
            service.execute(doc)


    def lower(self) -> TransformedCorpus:
        """Lowercase all the text in the corpus.

        Examples:
            >>> corpus = Corpus()
            >>> corpus.add_layer_meta("text")
            >>> doc = corpus.add_doc("This is a document.")
            >>> corpus = corpus.lower()
            >>> list(corpus.docs)
            [Document('Kjco', {'text': CharacterLayer('this is a document.')})]
        """
        text_layers = [layer for layer in self.meta
                       if self.meta[layer].layer_type == "characters"]
        return TransformedCorpus(self, {layer: lambda x: x.lower()
                                        for layer in text_layers})

    def upper(self) -> TransformedCorpus:
        """Uppercase all the text in the corpus.

        Examples:
            >>> corpus = text_corpus()
            >>> doc = corpus.add_doc("This is a document.")
            >>> corpus = corpus.upper()
            >>> list(corpus.docs)
            [Document('Kjco', {'text': CharacterLayer('THIS IS A DOCUMENT.')})]
        """
        text_layers = [layer for layer in self.meta
                       if self.meta[layer].layer_type == "characters"]
        return TransformedCorpus(self, {layer: lambda x: x.upper()
                                        for layer in text_layers})

    def transform(self, layer: str, transform:
                  Callable[[str], str]) -> TransformedCorpus:
        """Transform a layer in the corpus.

        Args:
            layer: str
                The name of the layer to transform.
            transform: Callable[[str], str]
                The transformation function.

        Examples:
            >>> corpus = text_corpus()
            >>> doc = corpus.add_doc("This is a document.")
            >>> corpus = corpus.transform("text", lambda x: x[:10])
            >>> list(corpus.docs)
            [Document('Kjco', {'text': CharacterLayer('This is a ')})]
        """
        return TransformedCorpus(self, {layer: transform})

<<<<<<< HEAD
    def writer(self, buf) -> CorpusWriter:
        """Create a writer object that can serialize documents in 
        a streaming fashion.

        Args:
            buf: str
                The buffer to write to.

        Examples:
            >>> import io
            >>> corpus = text_corpus()
            >>> doc = corpus.add_doc("This is a document.")
            >>> string = io.StringIO()
            >>> with corpus.writer(string) as writer:
            ...     for doc in corpus.docs:
            ...         writer.write(doc)
        """
        return CorpusWriter(buf, self.meta)
=======
    def __eq__(self, other):
        """
        Compare two Teanga Corpora for equality
        """
        if not isinstance(other, Corpus):
            return False
        if self.doc_ids != other.doc_ids:
            return False
        return all(self.doc_by_id(doc_id) == other.doc_by_id(doc_id)
                   for doc_id in self.doc_ids)
>>>>>>> 45a0ad15

def _yaml_str(s):
    """
    """
    s = yaml.safe_dump(s)
    if s.endswith("\n...\n"):
        s = s[:-4]
    if not s.startswith("'"):
        s = s.replace("\n", "\n    ")
        if s.endswith("\n    "):
            s = s[:-4]
    return s

def _corpus_hook(dct : dict) -> Corpus:
    """
    """
    c = Corpus()
    if "_meta" not in dct:
        return dct
    c.meta = {key: _layer_desc_from_kwargs(value)
              for key, value in dct["_meta"].items()
              if not key.startswith("_")}
    if "_order" in dct:
        for doc_id in dct["_order"]:
            c._docs[doc_id] = Document(c.meta, id=doc_id, **dct[doc_id])
    else:
        for doc_id, value in dct.items():
            if not doc_id.startswith("_"):
                doc = Document(c.meta, id=doc_id, **value)
                text_fields = {
                        field: value for field, value in value.items()
                        if isinstance(value, str) and not field.startswith("_")
                }
                if not text_fields:
                    raise Exception("No text field found in document " + doc_id)
                tid = teanga_id_for_doc(c.doc_ids, **text_fields)
                if tid != doc_id:
                    raise Exception("Invalid document id: " + doc_id +
                                    " should be " + tid)
                c._docs[doc_id] = doc
    return c

def read_json_str(json_str:str, db_file:str=None) -> Corpus:
    """Read a corpus from a json string.

    Args:
        json_str: str
            The json string.
        db_file: str
            The path to the database file, if the corpus should be stored in a
            database.

    Examples:
        >>> corpus = read_json_str('{"_meta": {"text": {"type": \
    "characters"}},"Kjco": {"text": "This is a document."}}')
    """
    if db_file:
        if not TEANGA_DB:
            teanga_db_fail()
        return Corpus(db_corpus=teangadb.read_corpus_from_json_string(
            json_str, db_file))
    else:
        return json.loads(json_str, object_hook=_corpus_hook)

def read_json(path_or_buf, db_file:str=None) -> Corpus:
    """Read a corpus from a json file.

    Args:
        path_or_buf: str
            The path to the json file or a buffer.
        db_file: str
            The path to the database file, if the corpus should be stored in a
            database.
    """
    if db_file:
        if not TEANGA_DB:
            teanga_db_fail()
        return Corpus(db_corpus=teangadb.read_corpus_from_json_file(
            path_or_buf, db_file))
    else:
        return json.load(path_or_buf, object_hook=_corpus_hook)

def read_yaml(path_or_buf, db_file:str=None) -> Corpus:
    """Read a corpus from a yaml file.

    Args:
        path_or_buf: str
            The path to the yaml file or a buffer.
        db_file: str
            The path to the database file, if the corpus should be stored in a
            database.
    """
    if db_file:
        if not TEANGA_DB:
            teanga_db_fail()
        return Corpus(db_corpus=teangadb.read_corpus_from_yaml_file(
            path_or_buf, db_file))

    else:
        return _corpus_hook(yaml.load(open(path_or_buf), Loader=yaml.FullLoader))

def read_yaml_str(yaml_str, db_file:str=None) -> Corpus:
    """Read a corpus from a yaml string.

    Args:
        yaml_str: str
            The yaml string.
        db_file: str
            The path to the database file, if the corpus should be stored in a
            database.

    Examples:
        >>> yaml_str = '''_meta:
        ...   text:
        ...     type: characters
        ... Kjco:
        ...   text: This is a document.'''
        >>> corpus = read_yaml_str(yaml_str)
    """
    if db_file:
        if not TEANGA_DB:
            teanga_db_fail()
        return Corpus(db_corpus=teangadb.read_corpus_from_yaml_string(
            yaml_str, db_file))
    else:
        return _corpus_hook(yaml.load(yaml_str, Loader=yaml.FullLoader))
    
def parse(path_or_buf:str) -> CorpusStream:
    """Parse a corpus incrementally from a file or buffer. Note that you will need
    to load this into a Corpus object directly

    Args:
        path_or_buf: str
            The path to the file or a buffer.

    Examples:
        >>> import io
        >>> yaml_str = '''_meta:
        ...   text:
        ...     type: characters
        ... Kjco:
        ...   text: This is a document.'''
        >>> stream = parse(io.StringIO(yaml_str))
        >>> corpus = Corpus()
        >>> corpus._meta = stream.meta
        >>> for doc in stream:
        ...     _ = corpus.add_doc(doc)
    """
    return CorpusStream(path_or_buf)

def from_url(url:str, db_file:str=None) -> Corpus:
    """Read a corpus from a URL.

    Args:
        url: str
            The URL to read the corpus from.
        db_file: str
            The path to the database file, if the corpus should be stored in a
            database.
    """
    if db_file:
        if not TEANGA_DB:
            teanga_db_fail()
        return Corpus(db_corpus=teangadb.read_corpus_from_yaml_url(
            url, db_file))
    else:
        if url.endswith(".gz"):
            with gzip.open(urlopen(url), "rt") as f:
                return _corpus_hook(yaml.load(f, Loader=yaml.FullLoader))
        else:
            return _corpus_hook(yaml.load(urlopen(url), Loader=yaml.FullLoader))

def text_corpus(db_file:str = None) -> Corpus:
    """
    Create a corpus with a `text` and `tokens` layer

    Args:
        db_file: str
            The path to the database file, if the corpus should be stored in a
            database.
    
    Returns:
        A corpus with a `text` and `tokens` layer
    """
    corpus = Corpus(db=db_file)
    corpus.add_layer_meta("text")
    corpus.add_layer_meta("tokens", layer_type="span", base="text")
    return corpus

def parallel_corpus(languages : list[str], db_file:str = None,
                    alignments : Optional[List[Tuple[str, str]]] = None) -> Corpus:
    """
    Create a corpus with a character layer and token layer for each language

    Args:
        languages: list[str]
            The languages to create the corpus for
        db_file: str
            The path to the database file, if the corpus should be stored in a
            database.
        alignments:
            A list of pairs of language to add an alignment field for.

    Returns:
        A corpus with a character layer and token layer for each language

    Examples:
        >>> corpus = parallel_corpus(["en","de","nl"], 
        ...   alignments=[("en","de"),("en","nl")])
        >>> doc = corpus.add_doc(en="hello, world", de="Hallo, Welt!")
        >>> doc.en_tokens = [(0,5), (7,12)]
        >>> doc.de_tokens = [(0,5), (7,11)]
        >>> doc.en_de_alignments = [(0,0),(1,1)]
    """
    corpus = Corpus(db=db_file)
    for lang in languages:
        corpus.add_layer_meta(lang, layer_type="characters")
        corpus.add_layer_meta(lang + "_tokens", layer_type="span", base=lang)
    if alignments:
        for src, trg in alignments:
            corpus.add_layer_meta(src + "_" + trg + "_alignments",
                                  layer_type="element", base=src + "_tokens",
                                  target=trg + "_tokens",
                                  data="link")
    return corpus

def read_tcf(file:str, db_file:str=None) -> Corpus:
    """Read a corpus from a TCF file. Requires TeangaDB module.

    Args:
        file: str
            The path to the TCF file.
        db_file: str
            The path to the database file, if the corpus should be stored in a
            database.
    """
    if not TEANGA_DB:
        teanga_db_fail()
    if not db_file:
        db_file = tempfile.mkdtemp()
    return Corpus(db_corpus=teangadb.read_corpus_from_tcf_file(file, db_file))

def teanga_db_fail():
    """
    """
    raise Exception("Teanga database not available. Please install the Teanga "
                    + "Rust package from https://github.com/teangaNLP/teanga.rs")<|MERGE_RESOLUTION|>--- conflicted
+++ resolved
@@ -827,7 +827,6 @@
         """
         return TransformedCorpus(self, {layer: transform})
 
-<<<<<<< HEAD
     def writer(self, buf) -> CorpusWriter:
         """Create a writer object that can serialize documents in 
         a streaming fashion.
@@ -846,7 +845,7 @@
             ...         writer.write(doc)
         """
         return CorpusWriter(buf, self.meta)
-=======
+
     def __eq__(self, other):
         """
         Compare two Teanga Corpora for equality
@@ -857,7 +856,7 @@
             return False
         return all(self.doc_by_id(doc_id) == other.doc_by_id(doc_id)
                    for doc_id in self.doc_ids)
->>>>>>> 45a0ad15
+
 
 def _yaml_str(s):
     """
