--- conflicted
+++ resolved
@@ -903,7 +903,6 @@
         else:
             return _corpus_hook(yaml.load(urlopen(url), Loader=yaml.FullLoader))
 
-<<<<<<< HEAD
 def text_corpus(db_file:str = None) -> Corpus:
     """
     Create a corpus with a `text` and `tokens` layer
@@ -943,7 +942,7 @@
         corpus.add_layer_meta(lang, layer_type="characters")
         corpus.add_layer_meta(lang + "_tokens", layer_type="span", base=lang)
     return corpus
-=======
+
 def read_tcf(file:str, db_file:str=None) -> Corpus:
     """Read a corpus from a TCF file. Requires TeangaDB module.
 
@@ -959,7 +958,6 @@
     if not db_file:
         db_file = tempfile.mkdtemp()
     return Corpus(db_corpus=teangadb.read_corpus_from_tcf_file(file, db_file))
->>>>>>> abe1988e
 
 def teanga_db_fail():
     """
