--- conflicted
+++ resolved
@@ -448,8 +448,6 @@
                     grouping[value].append(doc_id)
         return GroupedCorpus(self, grouping)
 
-<<<<<<< HEAD
-=======
     def search(self, query=None, **kwargs) -> Iterator[str]:
         """Search for documents in the corpus.
 
@@ -584,7 +582,6 @@
         else:
             raise Exception("Invalid key: " + key)
 
->>>>>>> f79fe2f9
     def to_yaml(self, path_or_buf : str):
         """Write the corpus to a yaml file.
 
