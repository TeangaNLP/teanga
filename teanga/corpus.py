--- conflicted
+++ resolved
@@ -17,13 +17,8 @@
 import gzip
 from io import StringIO
 from itertools import chain
-<<<<<<< HEAD
-from typing import Union, Callable
-from collections import Counter
-=======
 from typing import Iterator, Union, Callable
 from collections import Counter, defaultdict
->>>>>>> bc74be20
 from urllib.request import urlopen
 
 class Corpus:
@@ -409,8 +404,6 @@
                 for val in doc[layer].data
                            if val in condition)
 
-<<<<<<< HEAD
-=======
     def by_doc(self) -> GroupedCorpus:
         """Group the corpus by document to enable analysis such as frequency
         analysis on a per document basis.
@@ -430,8 +423,6 @@
                     grouping[value].append(doc_id)
         return GroupedCorpus(self, grouping)
 
-
->>>>>>> bc74be20
     def to_yaml(self, path_or_buf : str):
         """Write the corpus to a yaml file.
 
