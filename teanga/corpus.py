--- conflicted
+++ resolved
@@ -15,11 +15,8 @@
 import yaml
 from io import StringIO
 from itertools import chain
-<<<<<<< HEAD
 from typing import Iterator, Callable
-=======
 from urllib.request import urlopen
->>>>>>> c9363b36
 
 class Corpus:
     """Corpus class for storing and processing text data.
