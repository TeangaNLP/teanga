--- conflicted
+++ resolved
@@ -616,17 +616,15 @@
     def __repr__(self):
         return "SpanLayer(" + repr(self._data) + ")"
 
-<<<<<<< HEAD
+   def transform(self, transform_func):# -> Self:
+        return SpanLayer(self._name, self._doc, [transform_func(x) for x in self._data])
+
 def _1st_idx(d):
     if isinstance(d, numbers.Integral):
         return d
     else:
         return d[0]
-=======
-    def transform(self, transform_func):# -> Self:
-        return SpanLayer(self._name, self._doc, [transform_func(x) for x in self._data])
->>>>>>> 0855fce4
-
+ 
 class DivLayer(StandoffLayer):
     """A layer where the sublayer is divided into non-overlapping parts.
     As such these layers have only a start index for each annotation, and that
