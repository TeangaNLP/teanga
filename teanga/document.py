--- conflicted
+++ resolved
@@ -114,16 +114,11 @@
             value = [validate_value(v, 1) for v in value]
             self.layers[name] = ElementLayer(name, self, value)
         else:
-<<<<<<< HEAD
-            raise Exception("Unknown layer type " + self._meta[name].layer_type +
-            " for layer " + name + ".")
-=======
             if self._meta[name].layer_type is None:
                 raise Exception("Missing type for layer " + name + ".")
             else:
                 raise Exception("Unknown layer type " + self._meta[name].layer_type + 
                 " for layer " + name + ".")
->>>>>>> 43fcafba
         if self.corpus and self.id:
             data_fields = {name: layer.raw
                            for (name,layer) in self.layers.items()}
