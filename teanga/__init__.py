--- conflicted
+++ resolved
@@ -1,8 +1,4 @@
-<<<<<<< HEAD
-from .corpus import Corpus, read_yaml, read_json, read_yaml_str, read_json_str, from_url, text_corpus, parallel_corpus
-=======
-from .corpus import Corpus, read_yaml, read_json, read_yaml_str, read_json_str, from_url, read_tcf
->>>>>>> abe1988e
+from .corpus import Corpus, read_yaml, read_json, read_yaml_str, read_json_str, from_url, read_tcf, text_corpus, parallel_corpus
 from .document import Document
 from .service import Service, rest_service
 from .layer_desc import LayerDesc
