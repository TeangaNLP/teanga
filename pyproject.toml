[tool.poetry]
name = "teanga"
version = "0.1.0"
description = "Teanga - Layer-based annotation of corpora with NLP"
authors = ["John P. McCrae <john@mccr.ae>"]
readme = "README.md"
license = "LICENSE"

[tool.poetry.dependencies]
python = "^3.8.1"
pyyaml = "^6.0.1"
requests = "^2.31.0"
<<<<<<< HEAD
rdflib = "^7.0.0"
=======
deprecated = "^1.2.14"
>>>>>>> f5c2ec67


[tool.poetry.group.dev.dependencies]
pytest = "^8.0.2"

[build-system]
requires = ["poetry-core"]
build-backend = "poetry.core.masonry.api"<|MERGE_RESOLUTION|>--- conflicted
+++ resolved
@@ -10,12 +10,8 @@
 python = "^3.8.1"
 pyyaml = "^6.0.1"
 requests = "^2.31.0"
-<<<<<<< HEAD
 rdflib = "^7.0.0"
-=======
 deprecated = "^1.2.14"
->>>>>>> f5c2ec67
-
 
 [tool.poetry.group.dev.dependencies]
 pytest = "^8.0.2"
