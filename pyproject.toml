--- conflicted
+++ resolved
@@ -12,10 +12,7 @@
 requests = "^2.31.0"
 rdflib = "^7.0.0"
 deprecated = "^1.2.14"
-<<<<<<< HEAD
-=======
 regex = "^2024.5.15"
->>>>>>> f79fe2f9
 
 [tool.poetry.group.dev.dependencies]
 pytest = "^8.0.2"
