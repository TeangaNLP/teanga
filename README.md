--- conflicted
+++ resolved
@@ -1,5 +1,3 @@
-<<<<<<< HEAD
-=======
 # Teanga Core and DB
 
 [Documentation](https://teanganlp.github.io/teanga2/index.html)
@@ -197,6 +195,3 @@
 If put directly as a document, this indicates that the document is stored in
 another file and the YAML document is effectively copied directly in as this
 document.
-
-
->>>>>>> 8421b6be
