import teanga
import yaml
import tempfile

def test_yaml_conv_1():
    c = teanga.Corpus()
    c.add_layer_meta("en", layer_type="characters")
    c.add_layer_meta("de", layer_type="characters")
    c.add_layer_meta("en_tokens", layer_type="span", base="en")
    c.add_layer_meta("de_tokens", layer_type="span", base="de")
    c.add_layer_meta("align", layer_type="element", base="en_tokens", 
                     target="de_tokens", data="link")
    doc = c.add_doc(en="Hello", de="Guten Tag")
    doc["en_tokens"] = [[0,5]]
    doc["de_tokens"] = [[0,5],[6,9]]
    doc["align"] = [[0,0],[0,1]]

    yaml ="""_meta:
    align:
        type: element
        base: en_tokens
        data: link
        target: de_tokens
    de:
        type: characters
    de_tokens:
        type: span
        base: de
    en:
        type: characters
    en_tokens:
        type: span
        base: en
cBbB:
    align: [[0, 0], [0, 1]]
    de: Guten Tag
    de_tokens: [[0, 5], [6, 9]]
    en: Hello
    en_tokens: [[0, 5]]
"""
    assert c.to_yaml_str() == yaml


def test_readme_example_1():
    example = """_meta:
    text:
        type: characters
    tokens:
        type: span
        base: text
    upos:
        type: seq
        base: tokens
        data: ["ADJ", ... "X"]
    document:
        type: div
        base: text
        default: [[0]]
    author:
        type: element
        base: document
        data: string
VC90:
    text: "Teanga2 data model"
    tokens: [[0,7], [8,12], [13,18]]
    upos: ["PROPN", "NOUN", "NOUN"]
    author: [[0, "John P. McCrae"], [0, "Somebody Else"]]"""
    teanga.read_yaml_str(example)
 
def test_readme_example_2():
    example = """_meta:
  text:
    type: characters
  words:
    type: span
    base: text
  upos:
    type: seq
    base: words
    data: ["DET","NOUN","VERB"]
  dep:
    type: seq
    base: words
    data: link
    link_types: ["root","nsubj","dobj"]
    target: dep
k0Jl:
  text: "this is an example"
  words: [[0,4], [5,7], [8,10], [11,17]]
  upos: ["DET", "VERB", "DET", "NOUN"]
  dep: [[1, "nsubj"], [1, "root"], [2, "det"], [1, "dobj"]]"""
    teanga.read_yaml_str(example)

#def test_readme_example_3():
#    example = """_meta:
#    _uri: https://jmccrae.github.io/teanga2/meta/basic.yaml
#    author:
#        base: document
#        data: string
#        _uri: https://jmccrae.github.io/teanga2/props/author.html
#jjVi:
#    _uri: corpus/doc1.yaml"""
#    teanga.read_yaml_str(example)


def test_ud():
    example = """_meta:
  text:
    type: characters
  words:
    type: span
    base: text
  rel:
    type: seq
    base: words
    data: link
    link_types: ["root","nsubj","dobj"]
k0Jl:
    text: "this is an example"
    words: [[0,4], [5,7], [8,10], [11,17]]
    rel: [[1, "nsubj"], [1, "root"], [2, "det"], [1, "dobj"]]"""
    corpus = teanga.read_yaml_str(example)
    for doc in corpus.docs:
        for layer in doc.layers:
            print(doc[layer].data)

def test_open_url():
    corpus = teanga.from_url("https://teanga.io/examples/ex1.yaml")
    corpus_docs = list(corpus.docs)
    assert len(corpus_docs) == 1
    assert corpus_docs[0].text.text[0] == "Teanga2 data model"

def test_default_layers():
    corpus = teanga.Corpus()
    corpus.add_layer_meta("text", layer_type="characters")
    corpus.add_layer_meta("document", layer_type="div", base="text", default=[0])
    doc = corpus.add_doc(text="Hello world")
    yaml_str = corpus.to_yaml_str()
    obj = yaml.load(yaml_str, Loader=yaml.FullLoader)
    assert obj["_meta"]["document"]["default"] == [0]
    assert "docuemnt" not in obj["bAiu"]

def test_sentences():
    corpus = teanga.Corpus()
    corpus.add_layer_meta("text", layer_type="characters")
    corpus.add_layer_meta("words", layer_type="span", base="text")
    corpus.add_layer_meta("sentences", layer_type="div", base="words")
    doc = corpus.add_doc(text="Hello world. This is a test.")
    doc.words = [[0, 5], [6, 11], [11, 12], [13, 15], [16, 16], [17, 20]]
    doc.sentences = [0, 3]
    sentences = doc.sentences.text
    assert sentences[0] == "Hello world. "
    assert sentences[1] == "This is a test."

def test_issue_14():
    corpus = teanga.Corpus()
    corpus.add_layer_meta("text", layer_type="characters")
    corpus.add_layer_meta("words", layer_type="span", base="text")
    corpus.add_layer_meta("upos", layer_type="seq", base="words", data=["DET","NOUN","VERB"])
    doc = corpus.add_doc(text="This is an example")
    doc.words = [[0,4], [5,7], [8,10], [11,17]]
    doc.upos = [["DET"], ["VERB"], ["DET"], ["NOUN"]]
    assert(doc.upos.data == ["DET", "VERB", "DET", "NOUN"])

def test_long_text_yaml_serialize():
    corpus = teanga.Corpus()
    corpus.add_layer_meta("text", layer_type="characters")
    doc = corpus.add_doc(text="YAML see History and name) is a human-readable data serialization language. It is commonly used for configuration files and in applications where data is being stored or transmitted. YAML targets many of the same communications applications as Extensible Markup Language (XML) but has a minimal syntax that intentionally differs from Standard Generalized Markup Language (SGML). It uses Python-style indentation to indicate nesting and does not require quotes around most string values (it also supports JSON style and mixed in the same file).")
    yaml_str = corpus.to_yaml_str()
    print(yaml_str)
    corpus2 = teanga.read_yaml_str(yaml_str)
    
def test_write_meta():
    corpus = teanga.Corpus()
    corpus.add_layer_meta("text", layer_type="characters")
    doc = corpus.add_doc(text="Hello world")
    doc.metadata["author"] = "John P. McCrae"
    yaml_str = corpus.to_yaml_str()
    print(yaml_str)
    assert(yaml_str == """_meta:
    text:
        type: characters
bAiu:
    text: Hello world
    _author: John P. McCrae
""")

def test_tcf():
    try:
        import teangadb
    except ImportError:
        print("Skipping TCF test as teangadb not available")
        return
    corpus = teanga.Corpus()
    corpus.add_layer_meta("text")
    doc = corpus.add_doc("This is a document.")
    # create a temporary TCF file
    temp_file = tempfile.NamedTemporaryFile(delete=True)
    corpus.to_tcf(temp_file.name)
    corpus = teanga.read_tcf(temp_file.name)

def test_teanga_id_2():
    corpus = teanga.Corpus()
    corpus.add_layer_meta("text", layer_type="characters")
    corpus.add_layer_meta("fileid", layer_type="characters")
    doc = corpus.add_doc(text="This is a document.", fileid="doc1")
    assert doc.id == "fexV"

<<<<<<< HEAD
def test_subset():
    corpus = teanga.Corpus()
    corpus.add_layer_meta("text", layer_type="characters")
    doc1 = corpus.add_doc(text="This is a document.")
    doc2 = corpus.add_doc(text="This is another document.")
    subset = corpus.subset([doc1.id])
    assert len(list(subset.docs)) == 1
    assert subset[0].text.raw == "This is a document."
    assert subset[0].id == doc1.id
    subset = corpus.subset([0])
    assert len(list(subset.docs)) == 1
    assert subset[0].text.raw == "This is a document."
    subset = corpus.subset(range(1,2))
    assert len(list(subset.docs)) == 1
    assert subset[0].text.raw == "This is another document."
=======

def test_int_ids():
    example = """_meta:
    annot_utt:
        type: characters
    locale:
        type: characters
    slots:
        type: seq
        base: tokens
        data: ["B-date", "B-audiobook_name", "B-change_amount", "B-business_type", "B-music_genre", "B-radio_name", "B-color_type", "B-alarm_type", "B-game_type", "B-transport_descriptor", "B-weather_descriptor", "B-artist_name", "
B-transport_name", "B-event_name", "B-media_type", "B-cooking_type", "B-order_type", "B-list_name", "B-podcast_name", "B-time_zone", "B-business_name", "B-currency_name", "B-device_type", "B-audiobook_author", "B-transport_type", "
B-drink_type", "B-podcast_descriptor", "B-music_album", "B-timeofday", "B-music_descriptor", "B-coffee_type", "B-email_folder", "B-person", "B-movie_name", "B-email_address", "B-definition_word", "B-app_name", "B-transport_agency",
 "B-relation", "B-news_topic", "B-song_name", "B-game_name", "B-joke_type", "B-playlist_name", "B-house_place", "B-time", "B-sport_type", "B-food_type", "B-general_frequency", "B-ingredient", "B-player_setting", "B-meal_type", "B-m
ovie_type", "B-personal_info", "B-place_name", "I-date", "I-audiobook_name", "I-change_amount", "I-business_type", "I-music_genre", "I-radio_name", "I-color_type", "I-alarm_type", "I-game_type", "I-transport_descriptor", "I-weather
_descriptor", "I-artist_name", "I-transport_name", "I-event_name", "I-media_type", "I-cooking_type", "I-order_type", "I-list_name", "I-podcast_name", "I-time_zone", "I-business_name", "I-currency_name", "I-device_type", "I-audioboo
k_author", "I-transport_type", "I-drink_type", "I-podcast_descriptor", "I-music_album", "I-timeofday", "I-music_descriptor", "I-coffee_type", "I-email_folder", "I-person", "I-movie_name", "I-email_address", "I-definition_word", "I-
app_name", "I-transport_agency", "I-relation", "I-news_topic", "I-song_name", "I-game_name", "I-joke_type", "I-playlist_name", "I-house_place", "I-time", "I-sport_type", "I-food_type", "I-general_frequency", "I-ingredient", "I-play
er_setting", "I-meal_type", "I-movie_type", "I-personal_info", "I-place_name", "O"]
    text:
        type: characters
    tokens:
        type: span
        base: text
"+011":
    annot_utt: "[music_genre : \u0B9F\u0BC6\u0B95\u0BCD\u0BA9\u0BCB] \u0B87\u0B9A\u0BC8\u0BAF\u0BC8 \u0BB5\u0BBE\u0B9A\u0BBF\u0B95\u0BCD\u0B95\u0BB5\u0BC1\u0BAE\u0BCD"
    locale: ta-IN
    slots: ["B-music_genre", "O", "O"]
    text: "\u0B9F\u0BC6\u0B95\u0BCD\u0BA9\u0BCB \u0B87\u0B9A\u0BC8\u0BAF\u0BC8 \u0BB5\u0BBE\u0B9A\u0BBF\u0B95\u0BCD\u0B95\u0BB5\u0BC1\u0BAE\u0BCD"
    tokens: [[0, 6], [7, 12], [13, 24]]
"0x8e":
    annot_utt: "\u062C\u0647\u0632 \u0627\u0644\u0642\u0627\u0626\u0645\u0629"
    locale: ar-SA
    slots: ["O", "O"]
    text: "\u062C\u0647\u0632 \u0627\u0644\u0642\u0627\u0626\u0645\u0629"
    tokens: [[0, 3], [4, 11]]"""
    corpus = teanga.read_yaml_str(example)
    string = corpus.to_yaml_str()
    print(string)
    corpus2 = teanga.read_yaml_str(string)
>>>>>>> 7757bfb5
<|MERGE_RESOLUTION|>--- conflicted
+++ resolved
@@ -206,7 +206,6 @@
     doc = corpus.add_doc(text="This is a document.", fileid="doc1")
     assert doc.id == "fexV"
 
-<<<<<<< HEAD
 def test_subset():
     corpus = teanga.Corpus()
     corpus.add_layer_meta("text", layer_type="characters")
@@ -222,7 +221,6 @@
     subset = corpus.subset(range(1,2))
     assert len(list(subset.docs)) == 1
     assert subset[0].text.raw == "This is another document."
-=======
 
 def test_int_ids():
     example = """_meta:
@@ -262,5 +260,4 @@
     corpus = teanga.read_yaml_str(example)
     string = corpus.to_yaml_str()
     print(string)
-    corpus2 = teanga.read_yaml_str(string)
->>>>>>> 7757bfb5
+    corpus2 = teanga.read_yaml_str(string)