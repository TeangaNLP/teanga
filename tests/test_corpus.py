--- conflicted
+++ resolved
@@ -172,7 +172,6 @@
     print(yaml_str)
     corpus2 = teanga.read_yaml_str(yaml_str)
     
-<<<<<<< HEAD
 def test_write_meta():
     corpus = teanga.Corpus()
     corpus.add_layer_meta("text", layer_type="characters")
@@ -187,7 +186,6 @@
     text: Hello world
     _author: John P. McCrae
 """)
-=======
 
 def test_tcf():
     try:
@@ -201,5 +199,4 @@
     # create a temporary TCF file
     temp_file = tempfile.NamedTemporaryFile(delete=True)
     corpus.to_tcf(temp_file.name)
-    corpus = teanga.read_tcf(temp_file.name)
->>>>>>> abe1988e
+    corpus = teanga.read_tcf(temp_file.name)